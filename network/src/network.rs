--- conflicted
+++ resolved
@@ -390,24 +390,8 @@
                 self.bus
                     .send(Broadcast {
                         msg: SyncMessage::DownloadMessage(DownloadMessage::NewHeadBlock(
-<<<<<<< HEAD
                             peer_id.into(),
                             block,
-=======
-                            peer_info,
-                            block.get_block().clone(),
-                        )),
-                    })
-                    .await?;
-            }
-            PeerMessage::LatestStateMsg(state) => {
-                info!("broadcast LatestStateMsg.");
-                let peer_info = PeerInfo::new(peer_id.into());
-                self.bus
-                    .send(Broadcast {
-                        msg: SyncMessage::DownloadMessage(DownloadMessage::LatestStateMsg(
-                            peer_info, state,
->>>>>>> 0f2ac2e8
                         )),
                     })
                     .await?;
