// Copyright (c) The Starcoin Core Contributors
// SPDX-License-Identifier: Apache-2.0

use crate::module::map_err;
use futures::future::TryFutureExt;
use futures::FutureExt;
use jsonrpc_core::Result;
use starcoin_config::NodeConfig;
use starcoin_network::NetworkAsyncService;
use starcoin_rpc_api::node::{NodeApi, NodeInfo};
use starcoin_rpc_api::FutureResult;
use starcoin_types::peer_info::PeerInfo;
use std::sync::Arc;

pub struct NodeRpcImpl {
    config: Arc<NodeConfig>,
    service: Option<NetworkAsyncService>,
}

impl NodeRpcImpl {
    pub fn new(config: Arc<NodeConfig>, service: Option<NetworkAsyncService>) -> Self {
        Self { config, service }
    }
}

impl NodeApi for NodeRpcImpl {
    fn status(&self) -> Result<bool> {
        //TODO check service status.
        Ok(true)
    }

    fn info(&self) -> FutureResult<NodeInfo> {
        let service = self.service.clone().unwrap();
        let self_address = self
            .config
            .network
<<<<<<< HEAD
            .self_connect_address
=======
            .self_address
>>>>>>> 0a042e7e
            .as_ref()
            .expect("self address must exist in runtime.")
            .to_string();
        let fut = async move {
            let peer_info = service.get_self_peer().await?;
            let node_info = NodeInfo::new(peer_info, self_address);
            Ok(node_info)
        };
        Box::new(
            fut.map_err(|e: anyhow::Error| map_err(e.into()))
                .boxed()
                .compat(),
        )
    }

    fn peers(&self) -> FutureResult<Vec<PeerInfo>> {
        let service = self.service.clone().unwrap();
        let fut = async move { service.peer_set().await };
        Box::new(
            fut.map_err(|e: anyhow::Error| map_err(e.into()))
                .boxed()
                .compat(),
        )
    }
}<|MERGE_RESOLUTION|>--- conflicted
+++ resolved
@@ -34,11 +34,7 @@
         let self_address = self
             .config
             .network
-<<<<<<< HEAD
-            .self_connect_address
-=======
             .self_address
->>>>>>> 0a042e7e
             .as_ref()
             .expect("self address must exist in runtime.")
             .to_string();
