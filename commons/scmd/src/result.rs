--- conflicted
+++ resolved
@@ -69,12 +69,6 @@
     if value.is_null() {
         return Ok(());
     }
-<<<<<<< HEAD
-    let values = match value {
-        Value::Array(values) => values,
-        value => vec![value],
-    };
-=======
     match value {
         Value::Array(values) => print_vec_table(values),
         value => print_value_table(value),
@@ -82,7 +76,6 @@
 }
 
 fn print_vec_table(values: Vec<Value>) -> Result<()> {
->>>>>>> 0a042e7e
     if values.is_empty() {
         return Ok(());
     }
