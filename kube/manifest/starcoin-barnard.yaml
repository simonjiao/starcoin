--- conflicted
+++ resolved
@@ -23,11 +23,7 @@
         starcoin/node-pool: seed-pool
       containers:
       - name: starcoin
-<<<<<<< HEAD
-        image: ghcr.io/starcoin/starcoin:v1.13.8
-=======
         image: ghcr.io/starcoinorg/starcoin:v1.13.8
->>>>>>> 31048bd5
         imagePullPolicy: Always
         command:
           - bash
